default_stages:
- commit

repos:
- repo: https://github.com/pre-commit/pre-commit-hooks
  rev: v3.2.0
  hooks:
    - id: trailing-whitespace
    - id: double-quote-string-fixer
    - id: end-of-file-fixer
      exclude: \.svg$

- repo: https://github.com/pre-commit/pygrep-hooks
  rev: v1.7.0
  hooks:
    - id: python-check-blanket-noqa

- repo: https://gitlab.com/pycqa/flake8
  rev: '3.9.2'
  hooks:
    - id: flake8
      additional_dependencies:
      - flake8-bugbear==21.4.3
      - flake8-builtins==1.5.2
      - flake8-commas==2.0.0
      - flake8-comprehensions==3.6.1
      - flake8-debugger==4.0.0
      - flake8-docstrings==1.6.0
      - flake8-functions==0.0.6
      - flake8-polyfill==1.0.2
      - flake8-pytest-style==1.5.0
      - flake8-print==4.0.0
      - flake8-quotes==3.3.0
      - flake8-string-format==0.3.0
      - flake8-todo==0.7
      - flake8-annotations-complexity==0.0.6
<<<<<<< HEAD
      - flake8-variables-names==0.0.3
      - flake8-class-attributes-order==0.1.0
      - flake8-broken-line==0.2.0
      - flake8-cognitive-complexity==0.0.2
      - cognitive-complexity==0.0.4
      - flake8-fine-pytest==1.0.0
=======
      - flake8-variables-names==0.0.4
      - flake8-class-attributes-order==0.1.2
      - flake8-broken-line==0.3.0
      - flake8-cognitive-complexity==0.1.0
      - cognitive-complexity==1.2.0
      - flake8-fine-pytest==1.0.2
      - mypy_extensions==0.4.3
>>>>>>> 4c602b79

- repo: https://github.com/pre-commit/mirrors-mypy
  rev: v0.910
  hooks:
    - id: mypy
      entry: mypy .
      pass_filenames: false

- repo: https://github.com/best-doctor/pre-commit-hooks
  rev: 'v1.0.0'
  hooks:
    - id: mccabe-complexity
    - id: expr-complexity
    - id: no-asserts
      exclude: tests/
    - id: forbidden-imports

- repo: https://github.com/psf/black
  rev: aebd3c3
  hooks:
    - id: black
      language_version: python

- repo: https://github.com/PyCQA/isort
  rev: '5.9.3'
  hooks:
    - id: isort<|MERGE_RESOLUTION|>--- conflicted
+++ resolved
@@ -34,14 +34,6 @@
       - flake8-string-format==0.3.0
       - flake8-todo==0.7
       - flake8-annotations-complexity==0.0.6
-<<<<<<< HEAD
-      - flake8-variables-names==0.0.3
-      - flake8-class-attributes-order==0.1.0
-      - flake8-broken-line==0.2.0
-      - flake8-cognitive-complexity==0.0.2
-      - cognitive-complexity==0.0.4
-      - flake8-fine-pytest==1.0.0
-=======
       - flake8-variables-names==0.0.4
       - flake8-class-attributes-order==0.1.2
       - flake8-broken-line==0.3.0
@@ -49,7 +41,6 @@
       - cognitive-complexity==1.2.0
       - flake8-fine-pytest==1.0.2
       - mypy_extensions==0.4.3
->>>>>>> 4c602b79
 
 - repo: https://github.com/pre-commit/mirrors-mypy
   rev: v0.910
